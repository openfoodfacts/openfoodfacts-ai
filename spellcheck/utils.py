--- conflicted
+++ resolved
@@ -54,11 +54,7 @@
             item["prediction"] = prediction_text
 
     if as_dict:
-<<<<<<< HEAD
-        return {item["_id"]: item for item in items}
-=======
         return {int(item['_id']): item for item in items}
->>>>>>> f032bd84
 
     return items
 
