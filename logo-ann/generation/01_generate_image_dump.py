import argparse
import json
from math import floor
import pathlib
import re
from typing import Iterable, List, Optional, Set, Tuple

import h5py
import numpy as np
import lycon
from PIL import Image
from more_itertools import chunked
import tqdm

from utils import get_offset, get_seen_set

"""
Returns a hdf5 file containing all the data about the logos of the OpenFoodFacts database.

<<<<<<< HEAD
> > > python3 01_generate_image_dump.py image_dir data_path output_path --size S (--compression) --count C

image_dir: the path of the directory containing all the products image to crop
data_path: the path of the file containing all the de
output_path: the path where the hdf5 file will be returned
size: the size of the returned logos. They are returned as squares of shape size * size. (for CLIP models the expected size is 224)
compression:
count: the amount of logos you want to save in the hdf5 file. By default, it will save all the logos of the data file.
=======
> > > python 01_generate_image_dump.py image_dir data_path output_path --size S (--compression) --count C

image_dir: the path of the directory containing all the products image to crop
data_path: the path of 
output_path: the path where the hdf5 file will be returned
size: the size of the returned logos. They are returned as squares of shape size * size
compression:
count: 
>>>>>>> 647e4c0e

"""


def save_hdf5(
    output_file: pathlib.Path,
    data_iter: Iterable[
        Tuple[str, int, np.ndarray, Tuple[int, int], List[float], float, int]
    ],
    count: int,
    size: int,
    batch_size: int = 256,
    compression: Optional[str] = None,
):
    """
    Write all the outputs yielded by the get_data_gen function in an hdf5 file (create the file if it doesn't already exist).
    For that, create different h5py datasets for every data and add it in, batch after batch.
    """
    file_exists = output_file.is_file()

    with h5py.File(str(output_file), "a") as f:
        if not file_exists:
            image_dset = f.create_dataset(
                "image",
                (count, size, size, 3),
                dtype="uint8",
                compression=compression,
                chunks=(2048, size, size, 3),
            )
            barcode_dset = f.create_dataset(
                "barcode",
                (count,),
                dtype=h5py.string_dtype(),
                compression=compression,
                chunks=(2048,),
            )
            image_id_dset = f.create_dataset(
                "image_id", (count,), dtype="i", compression=compression, chunks=(2048,)
            )
            resolution_dset = f.create_dataset(
                "resolution",
                (count, 2),
                dtype="i",
                compression=compression,
                chunks=(2048, 2),
            )
            bounding_box_dset = f.create_dataset(
                "bounding_box",
                (count, 4),
                dtype="f",
                compression=compression,
                chunks=(2048, 4),
            )
            confidence_dset = f.create_dataset(
                "confidence",
                (count,),
                dtype="f",
                compression=compression,
                chunks=(2048,),
            )
            external_id_dset = f.create_dataset(
                "external_id",
                (count,),
                dtype="i",
                compression=compression,
                chunks=(2048,),
            )
            offset = 0
        else:
            offset = get_offset(f)
            image_dset = f["image"]
            barcode_dset = f["barcode"]
            image_id_dset = f["image_id"]
            resolution_dset = f["resolution"]
            bounding_box_dset = f["bounding_box"]
            confidence_dset = f["confidence"]
            external_id_dset = f["external_id"]

        print("Offset: {}".format(offset))

        for batch in chunked(
            data_iter, batch_size
        ):  # iter over data_iter through batches of batch_size elements of data_iter
            barcode_batch = np.array([x[0] for x in batch])
            image_id_batch = np.array([x[1] for x in batch], dtype="i")
            image_batch = np.stack([x[2] for x in batch], axis=0)
            resolution_batch = np.array([list(x[3]) for x in batch])
            bounding_box_batch = np.array([list(x[4]) for x in batch])
            confidence_batch = np.array([x[5] for x in batch])
            external_id_batch = np.array([x[6] for x in batch])
            slicing = slice(offset, offset + len(batch))
            barcode_dset[slicing] = barcode_batch
            image_id_dset[slicing] = image_id_batch
            image_dset[slicing] = image_batch
            resolution_dset[slicing] = resolution_batch
            bounding_box_dset[slicing] = bounding_box_batch
            confidence_dset[slicing] = confidence_batch
            external_id_dset[slicing] = external_id_batch
            offset += len(batch)


def crop_image(
    image: np.ndarray, bounding_box: Tuple[float, float, float, float]
) -> np.ndarray:
    """
    Return the cropped logo as an array extracted from the array of the image
    """
    ymin, xmin, ymax, xmax = bounding_box
    height, width = image.shape[:2]
    (left, right, top, bottom) = (
        floor(xmin * width),
        floor(xmax * width),
        floor(ymin * height),
        floor(ymax * height),
    )
    return image[top:bottom, left:right]


def iter_jsonl(path: pathlib.Path):
    with path.open("r") as f:
        for line in f:
            yield json.loads(line)


BARCODE_PATH_REGEX = re.compile(r"^(...)(...)(...)(.*)$")


def split_barcode(barcode: str) -> Optional[List[str]]:
    if not barcode.isdigit():
        print("unknown barcode format: {}".format(barcode))
        # raise ValueError("unknown barcode format: {}".format(barcode))
        return None

    match = BARCODE_PATH_REGEX.fullmatch(barcode)

    if match:
        return [x for x in match.groups() if x]

    return [barcode]


def generate_image_path(barcode: str, image_id: str) -> Optional[str]:
    splitted_barcode = split_barcode(barcode)
    if splitted_barcode == None:
        return None
    return "{}/{}.jpg".format("/".join(splitted_barcode), image_id)


def count_results(base_image_dir: pathlib.Path, result_path: pathlib.Path) -> int:
    count = 0
    for item in iter_jsonl(result_path):
        barcode = int(item["barcode"])
        image_id = int(item["image_id"])
        generated_image_path = generate_image_path(str(barcode), str(image_id))
        if generated_image_path == None:
            continue
        file_path = base_image_dir / generated_image_path

        if not file_path.is_file():
            continue

        results = item["result"]
        count += len(results)

    return count


def get_data_gen(
    base_image_dir: pathlib.Path, data_path: pathlib.Path, size: int, seen_set: Set[int]
) -> Iterable[Tuple[str, int, np.ndarray, Tuple[int, int], List[float], float, int]]:
    """
    Inputs:
    - base_image_dir: path of the directory containing the images from which to get logos data
    - data_path: path of the jsonl file containing annotation details about logos
    - size: size of the squared logos returned in the hdf5 file
    - seen_set: set of all logos already seen by the func allowing to run the file without starting from scratch if an error occured

<<<<<<< HEAD
    Yield the following outputs:
    - barcode: barcode of the product corresponding to the logo
    - image_id: id of the image from which the logo was extracted
    - cropped_resized_img: a 
    - original_resolution: the original size of the image
    - bounding_box: an array of size 4 containing the angles of the square whre the logo was detected
    - score: score of confidence regarding the validity of the cropped logo
    - logo_id: id of the logo
=======
    Return the following data:
    - barcode: barcode of the product corresponding to the logo
    - image_id: id of the image from which the logo was extracted
    - cropped_resized_img: 
            original_resolution,
            bounding_box,
            score,
            logo_id,
>>>>>>> 647e4c0e
    """
    for logo_annotation in iter_jsonl(data_path):
        logo_id = logo_annotation["id"]

        if logo_id in seen_set:
            continue

        barcode = logo_annotation["barcode"]
        image_id = int(logo_annotation["image_id"])
        generated_image_path = generate_image_path(str(barcode), str(image_id))
        if generated_image_path == None:
            continue
        file_path = base_image_dir / generated_image_path

        if not file_path.is_file():
            continue

        base_img = lycon.load(str(file_path))
        assert base_img is not None

        if base_img.shape[-1] != 3:
            base_img = np.array(Image.fromarray(base_img).convert("RGB"))

        assert base_img.shape[-1] == 3

        bounding_box = logo_annotation["bounding_box"]
        score = logo_annotation["score"]
        cropped_img = crop_image(base_img, bounding_box)
        original_height = int(cropped_img.shape[0])
        original_width = int(cropped_img.shape[1])
        original_resolution = (original_width, original_height)
        cropped_resized_img = lycon.resize(
            cropped_img,
            width=size,
            height=size,
            interpolation=lycon.Interpolation.CUBIC,
        )
        yield (
            barcode,
            image_id,
            cropped_resized_img,
            original_resolution,
            bounding_box,
            score,
            logo_id,
        )


def parse_args():
    parser = argparse.ArgumentParser()
    parser.add_argument("image_dir", type=pathlib.Path)
    parser.add_argument("data_path", type=pathlib.Path)
    parser.add_argument("output_path", type=pathlib.Path)
    parser.add_argument("--size", type=int, required=True)
    parser.add_argument("--compression")
    parser.add_argument("--count", type=int, required=True)
    return parser.parse_args()


if __name__ == "__main__":
    args = parse_args()
    assert args.image_dir.is_dir()
    assert args.data_path.is_file()
    assert args.size > 100
    print(
        "Generating image dump HDF5 file in {}, from data: {}, image dir: {}; size: {}".format(
            args.output_path, args.data_path, args.image_dir, args.size
        )
    )
    print("Number of items: {}".format(args.count))

    seen_set = get_seen_set(args.output_path)
    print("Number of seen items: {}".format(len(seen_set)))

    data_gen = tqdm.tqdm(
        get_data_gen(args.image_dir, args.data_path, args.size, seen_set)
    )
    save_hdf5(
        args.output_path, data_gen, args.count, args.size, compression=args.compression
    )
    print("Dump completed")<|MERGE_RESOLUTION|>--- conflicted
+++ resolved
@@ -17,25 +17,15 @@
 """
 Returns a hdf5 file containing all the data about the logos of the OpenFoodFacts database.
 
-<<<<<<< HEAD
 > > > python3 01_generate_image_dump.py image_dir data_path output_path --size S (--compression) --count C
 
 image_dir: the path of the directory containing all the products image to crop
 data_path: the path of the file containing all the de
 output_path: the path where the hdf5 file will be returned
 size: the size of the returned logos. They are returned as squares of shape size * size. (for CLIP models the expected size is 224)
-compression:
+compression: the format to compress the data in the hdf5 file
 count: the amount of logos you want to save in the hdf5 file. By default, it will save all the logos of the data file.
-=======
-> > > python 01_generate_image_dump.py image_dir data_path output_path --size S (--compression) --count C
-
-image_dir: the path of the directory containing all the products image to crop
-data_path: the path of 
-output_path: the path where the hdf5 file will be returned
-size: the size of the returned logos. They are returned as squares of shape size * size
-compression:
-count: 
->>>>>>> 647e4c0e
+
 
 """
 
@@ -213,7 +203,6 @@
     - size: size of the squared logos returned in the hdf5 file
     - seen_set: set of all logos already seen by the func allowing to run the file without starting from scratch if an error occured
 
-<<<<<<< HEAD
     Yield the following outputs:
     - barcode: barcode of the product corresponding to the logo
     - image_id: id of the image from which the logo was extracted
@@ -222,16 +211,7 @@
     - bounding_box: an array of size 4 containing the angles of the square whre the logo was detected
     - score: score of confidence regarding the validity of the cropped logo
     - logo_id: id of the logo
-=======
-    Return the following data:
-    - barcode: barcode of the product corresponding to the logo
-    - image_id: id of the image from which the logo was extracted
-    - cropped_resized_img: 
-            original_resolution,
-            bounding_box,
-            score,
-            logo_id,
->>>>>>> 647e4c0e
+
     """
     for logo_annotation in iter_jsonl(data_path):
         logo_id = logo_annotation["id"]
