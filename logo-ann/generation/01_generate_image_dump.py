--- conflicted
+++ resolved
@@ -14,7 +14,6 @@
 
 from utils import get_offset, get_seen_set
 
-<<<<<<< HEAD
 """Return a hdf5 file containing all the data about the logos of the OpenFoodFacts database.
 
 > > > python3 01_generate_image_dump.py image_dir data_path output_path --size S (--compression) --count C
@@ -25,21 +24,6 @@
 size: size used to resize the logos. They are returned as squares of shape size * size. (for CLIP models the expected size is 224)
 compression: format of the compression for the intern data of the hdf5 file
 count: amount of logos you want to save in the hdf5 file. By default, it will save all the logos of the data file.
-=======
-"""
-Returns a hdf5 file containing all the data about the logos of the OpenFoodFacts database.
-
-> > > python3 01_generate_image_dump.py image_dir data_path output_path --size S (--compression) --count C
-
-image_dir: the path of the directory containing all the products image to crop
-data_path: the path of the file containing all the de
-output_path: the path where the hdf5 file will be returned
-size: the size of the returned logos. They are returned as squares of shape size * size. (for CLIP models the expected size is 224)
-compression: the format to compress the data in the hdf5 file
-count: the amount of logos you want to save in the hdf5 file. By default, it will save all the logos of the data file.
-
->>>>>>> 68b1c305
-
 """
 
 
@@ -53,18 +37,11 @@
     batch_size: int = 256,
     compression: Optional[str] = None,
 ):
-<<<<<<< HEAD
 
     """Write all the outputs yielded by the get_data_gen function in an hdf5 file (create the file if it doesn't already exist).
     For that, create different h5py datasets for every data and add it in, batch after batch.
     """
-
-=======
-    """
-    Write all the outputs yielded by the get_data_gen function in an hdf5 file (create the file if it doesn't already exist).
-    For that, create different h5py datasets for every data and add it in, batch after batch.
-    """
->>>>>>> 68b1c305
+    
     file_exists = output_file.is_file()
 
     with h5py.File(str(output_file), "a") as f:
@@ -151,15 +128,9 @@
 def crop_image(
     image: np.ndarray, bounding_box: Tuple[float, float, float, float]
 ) -> np.ndarray:
-<<<<<<< HEAD
 
     """Return the cropped logo as an array extracted from the array of the image"""
 
-=======
-    """
-    Return the cropped logo as an array extracted from the array of the image
-    """
->>>>>>> 68b1c305
     ymin, xmin, ymax, xmax = bounding_box
     height, width = image.shape[:2]
     (left, right, top, bottom) = (
@@ -196,11 +167,8 @@
 
 def generate_image_path(barcode: str, image_id: str) -> Optional[str]:
     splitted_barcode = split_barcode(barcode)
-<<<<<<< HEAD
+
     if splitted_barcode is None:
-=======
-    if splitted_barcode == None:
->>>>>>> 68b1c305
         return None
     return "{}/{}.jpg".format("/".join(splitted_barcode), image_id)
 
@@ -227,13 +195,9 @@
 def get_data_gen(
     base_image_dir: pathlib.Path, data_path: pathlib.Path, size: int, seen_set: Set[int]
 ) -> Iterable[Tuple[str, int, np.ndarray, Tuple[int, int], List[float], float, int]]:
-<<<<<<< HEAD
 
     """Inputs:
-=======
-    """
-    Inputs:
->>>>>>> 68b1c305
+
     - base_image_dir: path of the directory containing the images from which to get logos data
     - data_path: path of the jsonl file containing annotation details about logos
     - size: size of the squared logos returned in the hdf5 file
@@ -242,7 +206,6 @@
     Yield the following outputs:
     - barcode: barcode of the product corresponding to the logo
     - image_id: id of the image from which the logo was extracted
-<<<<<<< HEAD
     - cropped_resized_img: the resized logo
     - original_resolution: the original size of the image
     - bounding_box: an array of size 4 containing the coordinates of the square where the logo was detected
@@ -250,15 +213,6 @@
     - logo_id: id of the logo
     """
 
-=======
-    - cropped_resized_img: a 
-    - original_resolution: the original size of the image
-    - bounding_box: an array of size 4 containing the angles of the square whre the logo was detected
-    - score: score of confidence regarding the validity of the cropped logo
-    - logo_id: id of the logo
-
-    """
->>>>>>> 68b1c305
     for logo_annotation in iter_jsonl(data_path):
         logo_id = logo_annotation["id"]
 
